--- conflicted
+++ resolved
@@ -369,11 +369,9 @@
 
 1. Non-deterministic
   * This relies on an existing LLM, and LLMs can be fickle in their responses
-
-<<<<<<< HEAD
 2. Coupled to OpenAI
   * You will need an OpenAI account to use their API. In theory any LLM can be used but in practice the parser is tuned for OpenAI's models
-=======
+
 ### SPINDOCTOR web app
 
 To start:
@@ -381,7 +379,7 @@
 ```
 poetry run streamlit run src/ontogpt/streamlit/spindoctor.py
 ```
->>>>>>> bd56c426
+
 
 ## Citation
 
