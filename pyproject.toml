[tool.poetry]
name = "ontogpt"
version = "0.2.4.post38.dev0+2a814a3a"
description = "OntoGPT"
authors = ["Chris Mungall <cjmungall@lbl.gov>"]
license = "BSD-3"
readme = "README.md"

[tool.poetry.dependencies]
python = ">=3.9,<3.9.7 || >3.9.7,<4.0"
click = "^8.1.3"
importlib = "^1.0.4"
openai = "^0.27.4"
oaklib = "^0.5.6"
gilda = "^0.10.3"
jsonlines = "^3.1.0"
python-multipart = "^0.0.5"
linkml-owl = "^0.2.7"
beautifulsoup4 = "^4.11.1"
eutils = "^0.6.0"
class-resolver = ">=0.4.2"
inflect = "^6.0.2"
bioc = "^2.0.post5"
linkml = "^1.4.10"
wikipedia = "^1.4.0"
tiktoken = "^0.3.3"
airium = "^0.2.5"
SQLAlchemy = "^1.4.32, !=1.4.46"
greenlet = "!=2.0.2"
httpx = "^0.23.3"
aiohttp = "^3.8.4"
inflection = "^0.5.1"
linkml-runtime = "^1.5.3"
nlpcloud = "^1.0.39"
fastapi = {version = "^0.88.0", optional = true}
uvicorn = {version = "^0.20.0", optional = true}
Jinja2 = {version = "^3.1.2", optional = true}
sphinx = {version = "^5.3.0", extras = ["docs"], optional = true}
sphinx-rtd-theme = {version = "^1.0.0", extras = ["docs"], optional = true}
sphinx-autodoc-typehints = {version = "^1.19.4", extras = ["docs"], optional = true}
sphinx-click = {version = "^4.3.0", extras = ["docs"], optional = true}
myst-parser = {version = "^0.18.1", extras = ["docs"], optional = true}
recipe-scrapers = {version = "^14.35.0", extras = ["recipes"], optional = true}
textract = {version = "*", extras = ["textract"], optional = true}
cachier = "^2.1.0"
wikipedia-api = "^0.5.8"
semsimian = ">=0.1.13"
requests-cache = "^1.0.1"
langchain = "^0.0.167"
pygpt4all = {version = "^1.1.0", extras = ["gpt4all"], optional = true}
streamlit = "^1.22.0"
gpt4 = "^0.0.1"

[tool.poetry.dev-dependencies]
pytest = "^7.1.2"
setuptools = ">=65.5.0"
tox = "^3.25.1"
mkdocs-mermaid2-plugin = "^0.6.0"

[tool.poetry.scripts]
ontogpt = "ontogpt.cli:main"
web-ontogpt = "ontogpt.webapp.main:start"

[tool.poetry.extras]
docs = [
    "sphinx",
    "sphinx-rtd-theme",
    "sphinx-autodoc-typehints",
    "sphinx-click",
    "myst-parser"
    ]
web = [
    "fastapi",
    "uvicorn",
    "Jinja2"
]
recipes = [
    "recipe-scrapers"
]
<<<<<<< HEAD
gpt4all = [
    "pygpt4all"
=======
textract = [
    "textract"
>>>>>>> 2377ae23
]

[tool.poetry.group.dev.dependencies]
jupyter = "^1.0.0"
seaborn = "^0.12.2"
papermill = "^2.4.0"

[tool.poetry-dynamic-versioning]
enable = false
vcs = "git"
style = "pep440"

[tool.black]
line-length = 100
target-version = ["py38", "py39", "py310"]

[tool.isort]
profile = "black"
multi_line_output = 3
line_length = 100
include_trailing_comma = true
reverse_relative = true

[build-system]
requires = ["poetry-core>=1.0.0", "poetry-dynamic-versioning"]
build-backend = "poetry_dynamic_versioning.backend"<|MERGE_RESOLUTION|>--- conflicted
+++ resolved
@@ -77,13 +77,11 @@
 recipes = [
     "recipe-scrapers"
 ]
-<<<<<<< HEAD
 gpt4all = [
     "pygpt4all"
-=======
+]
 textract = [
     "textract"
->>>>>>> 2377ae23
 ]
 
 [tool.poetry.group.dev.dependencies]
