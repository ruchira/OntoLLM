[tool.poetry]
name = "ontogpt"
version = "0.0.0"
description = "OntoGPT"
authors = ["Chris Mungall <cjmungall@lbl.gov>"]
license = "BSD-3"
readme = "README.md"

[tool.poetry.dependencies]
python = ">=3.9,<3.9.7 || >3.9.7,<4.0"
click = "^8.1.3"
openai = "^0.27.4"
oaklib = "^0.5.6"
gilda = "^0.10.3"
jsonlines = "^3.1.0"
python-multipart = "^0.0.5"
linkml-owl = "^0.2.7"
beautifulsoup4 = "^4.11.1"
eutils = "^0.6.0"
class-resolver = ">=0.4.2"
inflect = "^6.0.2"
bioc = "^2.0.post5"
linkml = "^1.4.10"
wikipedia = "^1.4.0"
tiktoken = "^0.3.3"
airium = "^0.2.5"
SQLAlchemy = "^1.4.32, !=1.4.46"
greenlet = "!=2.0.2"
httpx = "^0.23.3"
aiohttp = "^3.8.4"
inflection = "^0.5.1"
linkml-runtime = "^1.5.3"
nlpcloud = "^1.0.39"
fastapi = {version = "^0.88.0", optional = true}
uvicorn = {version = "^0.20.0", optional = true}
Jinja2 = {version = "^3.1.2", optional = true}
sphinx = {version = "^5.3.0", extras = ["docs"], optional = true}
sphinx-rtd-theme = {version = "^1.0.0", extras = ["docs"], optional = true}
sphinx-autodoc-typehints = {version = "^1.19.4", extras = ["docs"], optional = true}
sphinx-click = {version = "^4.3.0", extras = ["docs"], optional = true}
myst-parser = {version = "^0.18.1", extras = ["docs"], optional = true}
recipe-scrapers = {version = "^14.35.0", extras = ["recipes"], optional = true}
textract = {version = "*", extras = ["textract"], optional = true}
cachier = "^2.1.0"
wikipedia-api = "^0.5.8"
semsimian = ">=0.1.13"
requests-cache = "^1.0.1"
streamlit = "^1.22.0"
gpt4 = "^0.0.1"
<<<<<<< HEAD
pystow = "^0.5.0"
langchain = "^0.0.191"
gpt4all = {version = "^0.3.0", extras = ["gpt4all"], optional = true}
=======
"ruamel.yaml" = ">=0.17.31"
>>>>>>> 2e2adb7d

[tool.poetry.dev-dependencies]
pytest = "^7.1.2"
setuptools = ">=65.5.0"
tox = "^3.25.1"
mkdocs-mermaid2-plugin = "^0.6.0"

[tool.poetry.scripts]
ontogpt = "ontogpt.cli:main"
web-ontogpt = "ontogpt.webapp.main:start"

[tool.poetry.extras]
docs = [
    "sphinx",
    "sphinx-rtd-theme",
    "sphinx-autodoc-typehints",
    "sphinx-click",
    "myst-parser"
    ]
web = [
    "fastapi",
    "uvicorn",
    "Jinja2"
]
recipes = [
    "recipe-scrapers"
]
gpt4all = [
    "gpt4all"
]
textract = [
    "textract"
]

[tool.poetry.group.dev.dependencies]
jupyter = "^1.0.0"
seaborn = "^0.12.2"
papermill = "^2.4.0"

[tool.poetry-dynamic-versioning]
enable = true
vcs = "git"
style = "pep440"

[tool.black]
line-length = 100
target-version = ["py38", "py39", "py310"]

[tool.isort]
profile = "black"
multi_line_output = 3
line_length = 100
include_trailing_comma = true
reverse_relative = true

[build-system]
requires = ["poetry-core>=1.0.0", "poetry-dynamic-versioning"]
build-backend = "poetry_dynamic_versioning.backend"<|MERGE_RESOLUTION|>--- conflicted
+++ resolved
@@ -47,13 +47,10 @@
 requests-cache = "^1.0.1"
 streamlit = "^1.22.0"
 gpt4 = "^0.0.1"
-<<<<<<< HEAD
 pystow = "^0.5.0"
 langchain = "^0.0.191"
 gpt4all = {version = "^0.3.0", extras = ["gpt4all"], optional = true}
-=======
 "ruamel.yaml" = ">=0.17.31"
->>>>>>> 2e2adb7d
 
 [tool.poetry.dev-dependencies]
 pytest = "^7.1.2"
