--- conflicted
+++ resolved
@@ -42,20 +42,12 @@
 cachier = ">=2.1.0"
 wikipedia-api = ">=0.5.8"
 semsimian = ">=0.1.13"
-<<<<<<< HEAD
-requests-cache = "^1.0.1"
-streamlit = "^1.22.0"
-gpt4 = "^0.0.1"
 pystow = "^0.5.0"
-langchain = "^0.0.191"
-gpt4all = {version = "^0.3.0", extras = ["gpt4all"], optional = true}
-=======
+langchain = ">=0.0.191"
+gpt4all = {version = ">=0.3.0", extras = ["gpt4all"], optional = true}
 requests-cache = ">=1.0.1"
-langchain = ">=0.0.167"
-pygpt4all = {version = ">=1.1.0", extras = ["gpt4all"], optional = true}
 streamlit = ">=1.22.0"
 gpt4 = ">=0.0.1"
->>>>>>> 43ba4cf4
 "ruamel.yaml" = ">=0.17.31"
 
 [tool.poetry.dev-dependencies]
