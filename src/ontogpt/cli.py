--- conflicted
+++ resolved
@@ -293,22 +293,12 @@
     pubmed_annotate_limit = 20 # TODO: make this a CLI argument
     pmc = PubmedClient()
     pmids = pmc.get_pmids(search)
-<<<<<<< HEAD
-    textlist = pmc.text(pmids)
-    for index in range(25):
-        text = textlist[index]
-        ke = SPIRESEngine(template, **kwargs)
-        logging.debug(f"Input text: {text}")
-        results = ke.extract_from_text(text)
-        write_extraction(results, output, output_format)
-=======
     textlist = pmc.text(pmids[:pubmed_annotate_limit + 1])
     for text in textlist:
         ke = SPIRESEngine(template, **kwargs)
         logging.debug(f"Input text: {text}")
         results = ke.extract_from_text(text)
         write_extraction(results, output, output_format, ke)
->>>>>>> 44cf5857
 
 
 @main.command()
