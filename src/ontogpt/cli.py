--- conflicted
+++ resolved
@@ -292,18 +292,12 @@
     logging.info(f"Creating for {template}")
     pmc = PubmedClient()
     pmids = pmc.get_pmids(search)
-<<<<<<< HEAD
     textlist = pmc.text(pmids)
-    for txt in textlist:
-=======
-    # for pmid in pmids:
     for index in range(25):
-        # text = pmc.text(str(pmid))
-        text = pmc.text(str(pmids[index]))
->>>>>>> 004c1e75
+        text = textlist[index]
         ke = SPIRESEngine(template, **kwargs)
-        logging.debug(f"Input text: {txt}")
-        results = ke.extract_from_text(txt)
+        logging.debug(f"Input text: {text}")
+        results = ke.extract_from_text(text)
         write_extraction(results, output, output_format)
 
 
