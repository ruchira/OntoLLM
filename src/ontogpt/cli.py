"""Command line interface for oak-ai."""
import codecs
import logging
import pickle
import sys
from copy import copy, deepcopy
from dataclasses import dataclass
from io import BytesIO, TextIOWrapper
from pathlib import Path
from typing import List, Optional

import click
import jsonlines
import openai
import yaml
from oaklib import get_adapter
from oaklib.cli import query_terms_iterator
from oaklib.interfaces import OboGraphInterface
from oaklib.io.streaming_csv_writer import StreamingCsvWriter
from sssom.parsers import parse_sssom_table, to_mapping_set_document
from sssom.util import to_mapping_set_dataframe

import ontogpt.ontex.extractor as extractor
from ontogpt import MODELS, DEFAULT_MODEL, __version__
from ontogpt.clients import OpenAIClient
from ontogpt.clients.pubmed_client import PubmedClient
from ontogpt.clients.soup_client import SoupClient
from ontogpt.clients.wikipedia_client import WikipediaClient
from ontogpt.engines import create_engine
from ontogpt.engines.embedding_similarity_engine import SimilarityEngine
from ontogpt.engines.enrichment import EnrichmentEngine
<<<<<<< HEAD
from ontogpt.engines.ggml_engine import GGMLEngine
=======
from ontogpt.engines.generic_engine import GenericEngine, QuestionCollection
>>>>>>> cb147823
from ontogpt.engines.halo_engine import HALOEngine
from ontogpt.engines.knowledge_engine import KnowledgeEngine
from ontogpt.engines.mapping_engine import MappingEngine
from ontogpt.engines.reasoner_engine import ReasonerEngine
from ontogpt.engines.spires_engine import SPIRESEngine
from ontogpt.engines.synonym_engine import SynonymEngine
from ontogpt.evaluation.enrichment.eval_enrichment import EvalEnrichment
from ontogpt.evaluation.resolver import create_evaluator
from ontogpt.io.csv_wrapper import write_obj_as_csv
from ontogpt.io.html_exporter import HTMLExporter
from ontogpt.io.markdown_exporter import MarkdownExporter
from ontogpt.utils.gene_set_utils import (
    GeneSet,
    _is_human,
    fill_missing_gene_set_values,
    parse_gene_set,
)
from ontogpt.utils.model_utils import get_model

__all__ = [
    "main",
]

from ontogpt.io.owl_exporter import OWLExporter
from ontogpt.io.rdf_exporter import RDFExporter
from ontogpt.io.yaml_wrapper import dump_minimal_yaml
from ontogpt.templates.core import ExtractionResult


@dataclass
class Settings:
    """Global command line settings."""

    cache_db: Optional[str] = None
    skip_annotators: Optional[List[str]] = None


settings = Settings()


def _as_text_writer(f):
    if isinstance(f, TextIOWrapper):
        return f
    else:
        return codecs.getwriter("utf-8")(f)


def write_extraction(
    results: ExtractionResult,
    output: BytesIO,
    output_format: str = None,
    knowledge_engine: KnowledgeEngine = None,
):
    if output_format == "pickle":
        output.write(pickle.dumps(results))
    elif output_format == "md":
        output = _as_text_writer(output)
        exporter = MarkdownExporter()
        exporter.export(results, output)
    elif output_format == "html":
        output = _as_text_writer(output)
        exporter = HTMLExporter()
        exporter.export(results, output)
    elif output_format == "yaml":
        output = _as_text_writer(output)
        output.write(dump_minimal_yaml(results))
    elif output_format == "turtle":
        output = _as_text_writer(output)
        exporter = RDFExporter()
        exporter.export(results, output, knowledge_engine.schemaview)
    elif output_format == "owl":
        output = _as_text_writer(output)
        exporter = OWLExporter()
        exporter.export(results, output, knowledge_engine.schemaview)
    else:
        output = _as_text_writer(output)
        output.write(dump_minimal_yaml(results))


inputfile_option = click.option("-i", "--inputfile", help="Path to a file containing input text.")
template_option = click.option("-t", "--template", required=True, help="Template to use.")
target_class_option = click.option(
    "-T", "--target-class", help="Target class (if not already root)."
)
interactive_option = click.option(
    "--interactive/--no-interactive",
    default=False,
    show_default=True,
    help="Interactive mode - rather than call the LLM API it will prompt you do this.",
)
model_option = click.option(
<<<<<<< HEAD
    "-m", "--model", help="Model name to use, e.g. openai-text-davinci-003."
=======
    "-m",
    "--model",
    help="Model name to use, e.g. openai-text-davinci-003."
    " The first part of this name must be the source of the model."
    " The second part must be the model name.",
>>>>>>> cb147823
)
prompt_template_option = click.option(
    "--prompt-template", help="Path to a file containing the prompt."
)
recurse_option = click.option(
    "--recurse/--no-recurse", default=True, show_default=True, help="Recursively parse structures."
)
use_textract_options = click.option(
    "--use-textract/--no-use-textract",
    default=False,
    show_default=True,
    help="Use textract to extract text.",
)
output_option_wb = click.option(
    "-o", "--output", type=click.File(mode="wb"), default=sys.stdout, help="Output file."
)
output_option_txt = click.option(
    "-o", "--output", type=click.File(mode="w"), default=sys.stdout, help="Output file."
)
output_format_options = click.option(
    "-O",
    "--output-format",
    type=click.Choice(["json", "yaml", "pickle", "md", "html", "owl", "turtle", "jsonl"]),
    default="yaml",
    help="Output format.",
)


@click.group()
@click.option("-v", "--verbose", count=True)
@click.option("-q", "--quiet")
@click.option("--cache-db", help="Path to sqlite database to cache prompt-completion results")
@click.option(
    "--skip-annotator", multiple=True, help="Skip annotator (e.g. --skip-annotator gilda)"
)
@click.version_option(__version__)
def main(verbose: int, quiet: bool, cache_db: str, skip_annotator):
    """CLI for oak-ai.

    :param verbose: Verbosity while running.
    :param quiet: Boolean to be quiet or verbose.
    """
    logger = logging.getLogger()
    if verbose >= 2:
        logger.setLevel(level=logging.DEBUG)
    elif verbose == 1:
        logger.setLevel(level=logging.INFO)
    else:
        logger.setLevel(level=logging.WARNING)
    if quiet:
        logger.setLevel(level=logging.ERROR)
    logger.info(f"Logger {logger.name} set to level {logger.level}")
    if cache_db:
        settings.cache_db = cache_db
    if skip_annotator:
        settings.skip_annotators = list(skip_annotator)


@main.command()
@inputfile_option
@template_option
@target_class_option
@model_option
@recurse_option
@output_option_wb
@click.option("--dictionary")
@output_format_options
@use_textract_options
@click.option("--auto-prefix", default="AUTO", help="Prefix to use for auto-generated classes.")
@click.option(
    "--set-slot-value",
    "-S",
    multiple=True,
    help="Set slot value, e.g. --set-slot-value has_participant=protein",
)
@click.argument("input", required=False)
def extract(
    inputfile,
    template,
    target_class,
    dictionary,
    input,
    output,
    output_format,
    set_slot_value,
    use_textract,
    model,
    **kwargs,
):
    """Extract knowledge from text guided by schema, using SPIRES engine.

    Example:

        ontogpt extract -t gocam.GoCamAnnotations -i gocam-27929086.txt

    The input argument must be either a file path or a string.
    Use the -i/--input-file option followed by the path to the input file if using the former.
    Otherwise, the input is assumed to be a string to be read as input.

    You can also use fragments of existing schemas, use the --target-class option (-T) to
    specify an alternative Container/root class.

    Example:

        ontogpt -extract -t gocam.GoCamAnnotations -T GeneOrganismRelationship "the mouse Shh gene"

    """
    logging.info(f"Creating for {template}")

    # Choose model based on input, or use the default
    model_source = "OpenAI"
    found = False
    for knownmodel in MODELS:
        if model in knownmodel["alternative_names"] or model == knownmodel["name"]:
            selectmodel = knownmodel
            model_source = selectmodel["provider"]
            found = True
            break
    if model and not found:
        logging.info(
            f"""Model name not recognized or not supported yet. Using default, {DEFAULT_MODEL}.
            See all models with `ontogpt list-models`"""
        )

    if not inputfile or inputfile == "-":
        text = sys.stdin.read()
    if inputfile and Path(inputfile).exists():
        logging.info(f"Input file: {inputfile}")
        if use_textract:
            import textract

            text = textract.process(inputfile).decode("utf-8")
        else:
            text = open(inputfile, "r").read()
        logging.info(f"Input text: {text}")
    elif inputfile and not Path(inputfile).exists():
        raise FileNotFoundError(f"Cannot find input file {inputfile}")

    if model_source == "OpenAI":
        ke = SPIRESEngine(template, **kwargs)
        if settings.cache_db:
            ke.client.cache_db_path = settings.cache_db
        if settings.skip_annotators:
            ke.client.skip_annotators = settings.skip_annotators

    elif model_source == "GPT4All":
        model_path = get_model(selectmodel["url"])
        ke = GGMLEngine(template=template, local_model=model_path, **kwargs)

    if dictionary:
        ke.load_dictionary(dictionary)
    if target_class:
        target_class_def = ke.schemaview.get_class(target_class)
    else:
        target_class_def = None
    results = ke.extract_from_text(text, target_class_def)
    if set_slot_value:
        for slot_value in set_slot_value:
            slot, value = slot_value.split("=")
            setattr(results.extracted_object, slot, value)
    write_extraction(results, output, output_format, ke)


@main.command()
@template_option
@model_option
@recurse_option
@output_option_wb
@output_format_options
@click.argument("pmid")
def pubmed_extract(pmid, template, output, output_format, **kwargs):
    """Extract knowledge from a pubmed ID."""
    logging.info(f"Creating for {template}")
    pmc = PubmedClient()
    text = pmc.text(pmid)
    ke = SPIRESEngine(template, **kwargs)
    logging.debug(f"Input text: {text}")
    results = ke.extract_from_text(text)
    write_extraction(results, output, output_format)


@main.command()
@template_option
@model_option
@recurse_option
@output_option_wb
@output_format_options
@click.option("--auto-prefix", default="AUTO", help="Prefix to use for auto-generated classes.")
@click.argument("article")
def wikipedia_extract(article, template, output, output_format, **kwargs):
    """Extract knowledge from a wikipedia page."""
    logging.info(f"Creating for {template} => {article}")
    client = WikipediaClient()
    text = client.text(article)
    ke = SPIRESEngine(template, **kwargs)
    logging.debug(f"Input text: {text}")
    results = ke.extract_from_text(text)
    write_extraction(results, output, output_format, ke)


@main.command()
@template_option
@model_option
@recurse_option
@output_option_wb
@output_format_options
@click.option(
    "--keyword",
    "-k",
    multiple=True,
    help="Keyword to search for (e.g. --keyword therapy). Also obtained from schema",
)
@click.argument("topic")
def wikipedia_search(topic, keyword, template, output, output_format, **kwargs):
    """Extract knowledge from a wikipedia page."""
    logging.info(f"Creating for {template} => {topic}")
    client = WikipediaClient()
    keywords = list(keyword) if keyword else []
    logging.info(f"KW={keywords}")
    ke = SPIRESEngine(template, **kwargs)
    keywords.extend(ke.schemaview.schema.keywords)
    search_term = f"{topic + ' ' + ' '.join(keywords)}"
    print(f"Searching for {search_term}")
    search_results = client.search_wikipedia_articles(search_term)
    for _index, result in enumerate(search_results, start=1):
        title = result["title"]
        text = client.text(title)
        logging.debug(f"Input text: {text}")
        if len(text) > 4000:
            # TODO
            text = text[:4000]
        results = ke.extract_from_text(text)
        write_extraction(results, output, output_format)
        break


@main.command()
@template_option
@model_option
@recurse_option
@output_option_txt
@output_format_options
@click.argument("pmcid")
def pmc_extract(pmcid, template, output, output_format, **kwargs):
    """Extract knowledge from PMC (TODO)."""
    logging.info(f"Creating for {template}")
    pmc = PubmedClient()
    ec = pmc.entrez_client
    paset = ec.efetch(db="pmc", id=pmcid)
    from lxml import etree  # noqa

    for pa in paset:
        pa._xml_root
        print(etree.tostring(pa._xml_root, pretty_print=True))


@main.command()
@template_option
@model_option
@recurse_option
@output_option_wb
@output_format_options
@click.option(
    "--keyword",
    "-k",
    multiple=True,
    help="Keyword to search for (e.g. --keyword therapy). Also obtained from schema",
)
@click.argument("term_tokens", nargs=-1)
def search_and_extract(term_tokens, keyword, template, output, output_format, **kwargs):
    """Search for relevant literature and extracts knowledge from it."""
    term = " ".join(term_tokens)
    logging.info(f"Creating for {template}; search={term} kw={keyword}")
    ke = SPIRESEngine(template, **kwargs)
    logging.info(f"Creating PubMed client for {template}; search={term}")
    pmc = PubmedClient()
    logging.info("Got client")
    keywords = list(keyword) if keyword else []
    logging.info(f"KW={keywords}")
    keywords.extend(ke.schemaview.schema.keywords)
    logging.info(f"Keywords={keywords}")
    if not keywords:
        raise ValueError("No keywords specified; use --keyword or annotate schema with keywords")
    pmids = list(pmc.search(term, keywords))
    logging.info(f"PMIDs={pmids}")
    pmid = pmids[0]
    logging.info(f"PMID={pmid}")
    text = pmc.text(pmid)
    logging.info(f"Input text: {text}")
    results = ke.extract_from_text(text)
    write_extraction(results, output, output_format)


@main.command()
@template_option
@model_option
@recurse_option
@output_option_wb
@output_format_options
@click.argument("url")
def web_extract(template, url, output, output_format, **kwargs):
    """Extract knowledge from web page."""
    logging.info(f"Creating for {template}")
    web_client = SoupClient()
    text = web_client.text(url)
    print(f"## Text: \n\n{text}")
    ke = SPIRESEngine(template, **kwargs)
    logging.debug(f"Input text: {text}")
    results = ke.extract_from_text(text)
    write_extraction(results, output, output_format)


@main.command()
@output_option_wb
@click.option("--dictionary")
@output_format_options
@click.option(
    "--recipes-urls-file",
    "-R",
    help="File with URLs to recipes to use for extraction",
)
@click.option("--auto-prefix", default="AUTO", help="Prefix to use for auto-generated classes.")
@model_option
@click.argument("url")
def recipe_extract(url, recipes_urls_file, dictionary, output, output_format, **kwargs):
    """Extract from recipe on the web."""
    from recipe_scrapers import scrape_me

    if recipes_urls_file:
        with open(recipes_urls_file, "r") as f:
            urls = [line.strip() for line in f.readlines() if url in line]
            if len(urls) != 1:
                raise ValueError(f"Found {len(urls)} URLs in {recipes_urls_file}")
            url = urls[0]
    scraper = scrape_me(url)
    template = "recipe"
    logging.info(f"Creating for {template}")
    ke = SPIRESEngine(template, **kwargs)
    if settings.cache_db:
        ke.client.cache_db_path = settings.cache_db
    if settings.skip_annotators:
        ke.skip_annotators = settings.skip_annotators
    if dictionary:
        ke.load_dictionary(dictionary)
    ingredients = "\n".join(scraper.ingredients())
    instructions = "\n".join(scraper.instructions_list())
    text = f"""
    Recipe: {scraper.title()}
    Ingredients:\n{ingredients}
    Instructions:\n{instructions}
    """
    logging.info(f"Input text: {text}")
    results = ke.extract_from_text(text)
    logging.debug(f"Results: {results}")
    results.extracted_object.url = url
    write_extraction(results, output, output_format, ke)


@main.command()
@output_option_wb
@output_format_options
@click.argument("input")
def convert(input, output, output_format, **kwargs):
    """Convert output format."""
    template = "recipe"
    logging.info(f"Creating for {template}")
    ke = SPIRESEngine(template, **kwargs)
    cls = ke.template_pyclass
    with open(input, "r") as f:
        data = yaml.safe_load(f)
    obj = cls(**data["extracted_object"])
    results = ExtractionResult(extracted_object=obj)
    write_extraction(results, output, output_format, ke)


@main.command()
@output_option_txt
@output_format_options
@click.option(
    "-C", "--context", required=True, help="domain e.g. anatomy, industry, health-related"
)
@click.argument("term")
def synonyms(term, context, output, output_format, **kwargs):
    """Extract synonyms."""
    logging.info(f"Creating for {term}")
    ke = SynonymEngine()
    out = str(ke.synonyms(term, context))
    output.write(out)


@main.command()
@output_option_txt
@output_format_options
@click.option(
    "--annotation-path",
    "-A",
    required=True,
)
@click.argument("term")
def create_gene_set(term, output, output_format, annotation_path, **kwargs):
    """Create a gene set."""
    logging.info(f"Creating for {term}")
    evaluator = EvalEnrichment()
    evaluator.load_annotations(annotation_path)
    gene_set = evaluator.create_gene_set_from_term(term)
    print(yaml.dump(gene_set.dict(), sort_keys=False))


@main.command()
@output_option_txt
@output_format_options
@click.option("--fill/--no-fill", default=False)
@click.option(
    "--input-file",
    "-U",
    help="File with gene IDs to enrich (if not passed as arguments)",
)
def convert_geneset(input_file, output, output_format, fill, **kwargs):
    """Convert gene set to YAML."""
    gene_set = parse_gene_set(input_file)
    if fill:
        fill_missing_gene_set_values(gene_set)
    output.write(dump_minimal_yaml(gene_set.dict()))


@main.command()
@output_option_txt
@output_format_options
@model_option
@click.option(
    "--resolver", "-r", help="OAK selector for the gene ID resolver. E.g. sqlite:obo:hgnc"
)
@click.option(
    "-C",
    "--context",
    help="domain e.g. anatomy, industry, health-related (NOT IMPLEMENTED - currently gene only)",
)
@click.option(
    "--strict/--no-strict",
    default=True,
    show_default=True,
    help="If set, there must be a unique mappings from labels to IDs",
)
@click.option(
    "--show-prompt/--no-show-prompt",
    default=True,
    show_default=True,
    help="If set, show prompt passed to model",
)
@click.option(
    "--input-file",
    "-U",
    help="File with gene IDs to enrich (if not passed as arguments)",
)
@click.option(
    "--randomize-gene-descriptions-using-file",
    help="FOR EVALUATION ONLY. swap out gene descriptions with genes from this gene set filefile",
)
@click.option(
    "--ontological-synopsis/--no-ontological-synopsis",
    default=True,
    show_default=True,
    help="If set, use automated rather than manual gene descriptions",
)
@click.option(
    "--combined-synopsis/--no-combined-synopsis",
    default=False,
    show_default=True,
    help="If set, both gene descriptions",
)
@click.option(
    "--end-marker",
    help="For testing minor variants of prompts",
)
@click.option(
    "--annotations/--no-annotations",
    default=True,
    show_default=True,
    help="If set, include annotations in the prompt",
)
@prompt_template_option
@interactive_option
@click.argument("genes", nargs=-1)
def enrichment(
    genes,
    context,
    input_file,
    resolver,
    output,
    model,
    show_prompt,
    interactive,
    end_marker,
    output_format,
    randomize_gene_descriptions_using_file,
    **kwargs,
):
    """Gene class enrichment.

    Algorithm:

    1. Map gene symbols to IDs using the resolver (unless IDs specified)
    2. Fetch gene descriptions using Alliance API
    3. Create a prompt using descriptions

    Limitations:

    It is very easy to exceed the max token length; resolved in GPT-4?

    Usage:

        ontogpt enrichment -r sqlite:obo:hgnc -U tests/input/genesets/dopamine.yaml

    Usage:

        ontogpt enrichment -r sqlite:obo:hgnc -U tests/input/genesets/dopamine.yaml

    """
    if not genes and not input_file:
        raise ValueError("Either genes or input file must be passed")
    if genes:
        gene_set = GeneSet(name="TEMP", gene_symbols=genes)
    if input_file:
        if genes:
            raise ValueError("Either genes or input file must be passed")
        gene_set = parse_gene_set(input_file)
    if not gene_set:
        raise ValueError("No genes passed")
    ke = create_engine(None, EnrichmentEngine, model=model)
    if end_marker:
        ke.end_marker = end_marker
    if interactive:
        ke.client.interactive = True
    if settings.cache_db:
        ke.client.cache_db_path = settings.cache_db
    if not isinstance(ke, EnrichmentEngine):
        raise ValueError(f"Expected EnrichmentEngine, got {type(ke)}")
    if resolver:
        ke.add_resolver(resolver)
    if randomize_gene_descriptions_using_file:
        print("WARNING!! Randomly spiking gene descriptions")
        spike_gene_set = parse_gene_set(randomize_gene_descriptions_using_file)
        aliases = {}
        if not spike_gene_set.gene_symbols:
            raise ValueError("No gene symbols for spike set")
        syms = copy(gene_set.gene_symbols)
        if len(spike_gene_set.gene_symbols) < len(gene_set.gene_symbols):
            raise ValueError("Not enough genes in spike set")
        for sym in spike_gene_set.gene_symbols:
            if not syms:
                break
            aliases[sym] = syms.pop()
        results = ke.summarize(
            spike_gene_set, normalize=resolver is not None, gene_aliases=aliases, **kwargs
        )
    else:
        results = ke.summarize(gene_set, normalize=resolver is not None, **kwargs)
    if results.truncation_factor is not None and results.truncation_factor < 1.0:
        logging.warning(f"Text was truncated; factor = {results.truncation_factor}")
    output = _as_text_writer(output)
    if show_prompt:
        print(results.prompt)
    output.write(dump_minimal_yaml(results))


@main.command()
@output_option_txt
@output_format_options
@model_option
@click.option(
    "-C",
    "--context",
    help="domain e.g. anatomy, industry, health-related (NOT IMPLEMENTED - currently gene only)",
)
@click.argument("text", nargs=-1)
def embed(text, context, output, model, output_format, **kwargs):
    """Embed text."""
    if not text:
        raise ValueError("Text must be passed")
    if model is None:
        model = "text-embedding-ada-002"
    client = OpenAIClient(model=model)
    resp = client.embeddings(text)
    print(resp)


@main.command()
@output_option_txt
@output_format_options
@model_option
@click.option(
    "-C",
    "--context",
    help="domain e.g. anatomy, industry, health-related (NOT IMPLEMENTED - currently gene only)",
)
@click.argument("text", nargs=-1)
def text_similarity(text, context, output, model, output_format, **kwargs):
    """Embed text."""
    if not text:
        raise ValueError("Text must be passed")
    text = list(text)
    if "@" not in text:
        raise ValueError("Text must contain @")
    ix = text.index("@")
    text1 = " ".join(text[:ix])
    text2 = " ".join(text[ix + 1 :])
    print(text1)
    print(text2)
    if model is None:
        model = "text-embedding-ada-002"
    client = OpenAIClient(model=model)
    sim = client.similarity(text1, text2, model=model)
    print(sim)


@main.command()
@output_option_txt
@output_format_options
@model_option
@click.option(
    "-C",
    "--context",
    help="domain e.g. anatomy, industry, health-related (NOT IMPLEMENTED - currently gene only)",
)
@click.argument("text", nargs=-1)
def text_distance(text, context, output, model, output_format, **kwargs):
    """Embed text, calculate euclidian distance between embeddings."""
    if not text:
        raise ValueError("Text must be passed")
    text = list(text)
    if "@" not in text:
        raise ValueError("Text must contain @")
    ix = text.index("@")
    text1 = " ".join(text[:ix])
    text2 = " ".join(text[ix + 1 :])
    print(text1)
    print(text2)
    if model is None:
        model = "text-embedding-ada-002"
    client = OpenAIClient(model=model)
    sim = client.euclidian_distance(text1, text2, model=model)
    print(sim)


@main.command()
@output_option_txt
@output_format_options
@model_option
@click.option("--ontology", "-r", help="Ontology to use")
@click.option(
    "--definitions/--no-definitions",
    default=True,
    show_default=True,
    help="Include text definitions in the text to embed",
)
@click.option(
    "--parents/--no-parents",
    default=True,
    show_default=True,
    help="Include is-a parent terms in the text to embed",
)
@click.option(
    "--ancestors/--no-ancestors",
    default=True,
    show_default=True,
    help="Include all ancestors in the text to embed",
)
@click.option(
    "--logical-definitions/--no-logical-definitions",
    default=True,
    show_default=True,
    help="Include logical definitions in the text to embed",
)
@click.option(
    "--autolabel/--no-autolabel",
    default=True,
    show_default=True,
    help="Add subj/obj labels to report objects",
)
@click.option(
    "--synonyms/--no-synonyms",
    default=True,
    show_default=True,
    help="Include synonyms in the text to embed",
)
@click.argument("terms", nargs=-1)
def entity_similarity(terms, ontology, output, model, output_format, **kwargs):
    """Embed text.

    Uses ada by default, currently: $0.0004 / 1K tokens
    """
    if not terms:
        raise ValueError("terms must be passed")
    terms = list(terms)
    if "@" not in terms:
        logging.info("No @ found, assuming all by all")
        terms1 = list(terms)
        terms2 = list(terms)
    else:
        ix = terms.index("@")
        terms1 = terms[:ix]
        terms2 = terms[ix + 1 :]
    adapter = get_adapter(ontology)
    entities1 = list(query_terms_iterator(terms1, adapter))
    entities2 = list(query_terms_iterator(terms2, adapter))

    engine = SimilarityEngine(model=model, adapter=adapter, **kwargs)
    writer = StreamingCsvWriter(output, heterogeneous_keys=False)

    for e1 in entities1:
        sims = engine.search(e1, entities2)
        for sim in sims:
            writer.emit(sim)


@main.command()
@inputfile_option
@output_option_txt
@model_option
@click.option("--task-file")
@click.option("--task-type")
@click.option("--tsv-output")
@click.option("--all-methods/--no-all-methods", default=False)
@click.option("--explain/--no-explain", default=False)
@click.option("--evaluate/--no-evaluate", default=False)
@click.argument("terms", nargs=-1)
def reason(
    terms,
    inputfile,
    model,
    task_file,
    explain,
    task_type,
    output,
    tsv_output,
    all_methods,
    evaluate,
    **kwargs,
):
    """Reason."""
    reasoner = ReasonerEngine(model=model)
    if task_file:
        tc = extractor.TaskCollection.load(task_file)
    else:
        adapter = get_adapter(inputfile)
        if not isinstance(adapter, OboGraphInterface):
            raise ValueError("Only OBO graphs supported")
        ex = extractor.OntologyExtractor(adapter=adapter)
        # ex.use_identifiers = True
        task = ex.create_task(task_type=task_type, parameters=list(terms))
        tc = extractor.TaskCollection(tasks=[task])
    if all_methods:
        tasks = []
        print(f"Cloning {len(tc.tasks)} tasks")
        for core_task in tc.tasks:
            for m in extractor.GPTReasonMethodType:
                print(f"Cloning {m}")
                task = deepcopy(core_task)
                task.method = m
                task.init_method()
                tasks.append(task)
        tc.tasks = tasks
        print(f"New {len(tc.tasks)} tasks")
    else:
        for task in tc.tasks:
            task.include_explanations = explain
    resultset = reasoner.reason_multiple(tc, evaluate=evaluate)
    dump_minimal_yaml(resultset.dict(), file=output)
    if tsv_output:
        write_obj_as_csv(resultset.results, tsv_output)


@main.command()
@inputfile_option
@output_option_txt
@model_option
@click.option("--tsv-output")
@click.option("--template-path")
def answer(
    inputfile,
    model,
    template_path,
    output,
    tsv_output,
    **kwargs,
):
    qc = QuestionCollection(**yaml.safe_load(open(inputfile)))
    engine = GenericEngine(model=model)
    qs = []
    for q in engine.run(qc, template_path=template_path):
        print(dump_minimal_yaml(q))
        qs.append(q)
    qc.questions = qs
    output.write(dump_minimal_yaml(qs))
    if tsv_output:
        write_obj_as_csv(qs, tsv_output)


@main.command()
@inputfile_option
@output_option_txt
@model_option
@click.option("--task-file")
@click.option("--task-type")
@click.option("--tsv-output")
@click.option("--yaml-output")
@click.option("--all-methods/--no-all-methods", default=False)
@click.option("--explain/--no-explain", default=False)
@click.option("--evaluate/--no-evaluate", default=False)
def categorize_mappings(
    inputfile,
    model,
    task_file,
    explain,
    task_type,
    output,
    tsv_output,
    yaml_output,
    all_methods,
    evaluate,
    **kwargs,
):
    """Categorize a collection of SSSOM mappings."""
    mapper = MappingEngine(model=model)
    if tsv_output:
        tc = mapper.from_sssom(inputfile)
        for cm in mapper.run_tasks(tc, evaluate=evaluate):
            print(dump_minimal_yaml(cm.dict()))
            # dump_minimal_yaml(cm.dict(), file=output)
        # write_obj_as_csv(resultset.results, tsv_output)
    else:
        import sssom.writers as sssom_writers

        msdf = parse_sssom_table(inputfile)
        msd = to_mapping_set_document(msdf)
        mappings = []
        cms = []
        done = []
        for mapping in msd.mapping_set.mappings:
            pair = mapping.subject_id, mapping.object_id
            if pair in done:
                continue
            mapping, cm = mapper.categorize_sssom_mapping(mapping)
            mappings.append(mapping)
            cms.append(cm.dict())
            done.append(pair)
        msd.mapping_set.mappings = mappings
        msdf = to_mapping_set_dataframe(msd)
        sssom_writers.write_table(msdf, output)
        if yaml_output:
            with open(yaml_output, "w") as file:
                dump_minimal_yaml(cms, file=file)


@main.command()
@output_option_txt
@click.option(
    "--strict/--no-strict",
    default=True,
    show_default=True,
    help="If set, there must be a unique mappings from labels to IDs",
)
@click.option(
    "--input-file",
    "-U",
    help="File with gene IDs to enrich (if not passed as arguments)",
)
@click.option(
    "--ontological-synopsis/--no-ontological-synopsis",
    default=True,
    show_default=True,
    help="If set, use automated rather than manual gene descriptions",
)
@click.option(
    "--combined-synopsis/--no-combined-synopsis",
    default=False,
    show_default=True,
    help="If set, both gene descriptions",
)
@click.option(
    "--annotations/--no-annotations",
    default=True,
    show_default=True,
    help="If set, include annotations in the prompt",
)
@click.option(
    "--number-to-drop",
    "-n",
    type=click.types.INT,
    default=1,
    help="Max number of genes to drop",
)
# @click.option(
#    "--randomize-gene-descriptions/--no-randomize-gene-descriptions",
#    help="DO NOT USE EXCEPT FOR EVALUATION PUPOSES."
# )
@click.option(
    "--annotations-path",
    "-A",
    help="Path to annotations",
)
@model_option
@click.argument("genes", nargs=-1)
def eval_enrichment(genes, input_file, number_to_drop, annotations_path, model, output, **kwargs):
    """Run enrichment using multiple methods."""
    if not genes and not input_file:
        raise ValueError("Either genes or input file must be passed")
    if genes:
        gene_set = GeneSet(name="TEMP", gene_symbols=genes)
    if input_file:
        if genes:
            raise ValueError("Either genes or input file must be passed")
        gene_set = parse_gene_set(input_file)
    if not gene_set:
        raise ValueError("No genes passed")
    fill_missing_gene_set_values(gene_set)
    if not annotations_path:
        if not _is_human(gene_set):
            raise ValueError("No annotations path passed")
        annotations_path = "tests/input/genes2go.tsv.gz"
    eval_engine = EvalEnrichment(model=model)
    eval_engine.load_annotations(annotations_path)
    comps = eval_engine.evaluate_methods_on_gene_set(gene_set, n=number_to_drop, **kwargs)
    output.write(dump_minimal_yaml(comps))


@main.command()
@model_option
@recurse_option
@output_option_txt
@output_format_options
@click.option(
    "--num-tests",
    type=click.INT,
    default=5,
    show_default=True,
    help="number of iterations to cycle through.",
)
@click.argument("evaluator")
def eval(evaluator, num_tests, output, output_format, **kwargs):
    """Evaluate an extractor."""
    logging.info(f"Creating for {evaluator}")
    evaluator = create_evaluator(evaluator)
    evaluator.num_tests = num_tests
    eos = evaluator.eval()
    output.write(dump_minimal_yaml(eos, minimize=False))


@main.command()
@template_option
@model_option
@click.option("-E", "--examples", type=click.File("r"), help="File of example objects.")
@recurse_option
@output_option_wb
@output_format_options
@click.argument("object")
def fill(template, object: str, examples, output, output_format, **kwargs):
    """Fill in missing values."""
    logging.info(f"Creating for {template}")
    ke = SPIRESEngine(template, **kwargs)
    object = yaml.safe_load(object)
    logging.info(f"Object to fill =  {object}")
    logging.info(f"Loading {examples}")
    examples = yaml.safe_load(examples)
    logging.debug(f"Input object: {object}")
    results = ke.generalize(object, examples)
    output.write(yaml.dump(results.dict()))


@main.command()
def openai_models(**kwargs):
    """List OpenAI models for prompt completion."""
    ai = OpenAIClient()
    for model in openai.Model.list():
        print(model)


@main.command()
@model_option
@output_option_txt
@output_format_options
@click.argument("input")
def complete(input, output, output_format, **kwargs):
    """Prompt completion."""
    ai = OpenAIClient()
    text = open(input).read()
    payload = ai.complete(text)
    print(payload)


@main.command()
@template_option
@click.option("--input", "-i", type=click.File("r"), default=sys.stdin, help="Input file")
def parse(template, input):
    """Parse openai results."""
    logging.info(f"Creating for {template}")
    ke = SPIRESEngine(template)
    text = input.read()
    logging.debug(f"Input text: {text}")
    # ke.annotator = BioPortalImplementation()
    results = ke.parse_completion_payload(text)
    print(yaml.dump(results))


@main.command()
@click.option("-o", "--output", type=click.File(mode="w"), default=sys.stdout, help="Output file.")
@output_format_options
@model_option
@click.option("-m", "match", help="Match string to use for filtering.")
@click.option("-D", "database", help="Path to sqlite database.")
def dump_completions(model, match, database, output, output_format):
    """Dump cached completions."""
    client = OpenAIClient()
    if database:
        client.cache_db_path = database
    if output_format == "jsonl":
        writer = jsonlines.Writer(output)
        for _engine, prompt, completion in client.cached_completions(match):
            writer.write(dict(engine=model, prompt=prompt, completion=completion))
    elif output_format == "yaml":
        for _engine, prompt, completion in client.cached_completions(match):
            output.write(
                dump_minimal_yaml(dict(engine=model, prompt=prompt, completion=completion))
            )
    else:
        output.write("# Cached Completions:\n")
        for engine, prompt, completion in client.cached_completions(match):
            output.write("## Entry\n")
            output.write(f"### Engine: {engine}\n")
            output.write(f"### Prompt:\n\n {prompt}\n\n")
            output.write(f"### Completion:\n\n {completion}\n\n")


@main.command()
@click.option("-o", "--output", type=click.File(mode="w"), default=sys.stdout, help="Output file.")
@click.argument("input", type=click.File("r"))
def convert_examples(input, output):
    """Convert training examples from YAML."""
    logging.info(f"Creating examples for {input}")
    example_doc = yaml.safe_load(input)
    writer = jsonlines.Writer(output)
    for example in example_doc["examples"]:
        prompt = example["prompt"]
        completion = yaml.dump(example["completion"], sort_keys=False)
        writer.write(dict(prompt=prompt, completion=completion))


@main.command()
@click.option("-o", "--output", type=click.File(mode="w"), default=sys.stdout, help="Output file.")
@click.option("-i", "--input", help="Input ontology.")
@click.option("-c", "--context", help="Context.")
@click.option(
    "--num-iterations",
    type=click.INT,
    default=5,
    show_default=True,
    help="number of iterations to cycle through.",
)
@click.argument("terms", nargs=-1)
def halo(input, context, terms, output, **kwargs):
    """Run HALO over inputs."""
    engine = HALOEngine()
    engine.seed_from_file(input)
    if context is None:
        context = engine.ontology.elements[0].context
    engine.fixed_slot_values = {"context": context}
    engine.hallucinate(terms, **kwargs)
    output.write(dump_minimal_yaml(engine.ontology))


@main.command()
@output_option_wb
@output_format_options
@click.option(
    "-d",
    "--description",
    help="domain e.g. anatomy, industry, health-related (NOT IMPLEMENTED - currently gene only)",
)
@click.option(
    "--sections", multiple=True, help="sections to include e.g. medications, vital signs, etc."
)
def clinical_notes(
    description,
    sections,
    output,
    output_format,
    **kwargs,
):
    """Create mock clinical notes.

    Example:

        ontogpt clinical-notes -d "middle-aged female patient with diabetes"
        ontogpt clinical-notes --description "middle-aged female patient with diabetes"\
         --sections medications --sections "vital signs"

    """
    c = OpenAIClient()
    prompt = "create mock clinical notes for a patient like this: " + description
    if sections:
        prompt += " including sections: " + ", ".join(sections)
    results = c.complete(prompt)
    print(results)
    output.write(results)


@main.command()
def list_templates():
    """List the templates."""
    print("TODO")


@main.command()
def list_models():
    """List all available models."""
    print("Model Name\tProvider\tAlternative Names\tStatus")
    for model in MODELS:
        primary_name = model["name"]
        provider = model["provider"]
        alternative_names = (
            " ".join(model["alternative_names"]) if model["alternative_names"] else ""
        )
        if "not_implemented" in model:
            status = "Not Implemented"
        else:
            status = "Implemented"

        print(f"{primary_name}\t{provider}\t{alternative_names}\t{status}")



if __name__ == "__main__":
    main()<|MERGE_RESOLUTION|>--- conflicted
+++ resolved
@@ -29,11 +29,8 @@
 from ontogpt.engines import create_engine
 from ontogpt.engines.embedding_similarity_engine import SimilarityEngine
 from ontogpt.engines.enrichment import EnrichmentEngine
-<<<<<<< HEAD
 from ontogpt.engines.ggml_engine import GGMLEngine
-=======
 from ontogpt.engines.generic_engine import GenericEngine, QuestionCollection
->>>>>>> cb147823
 from ontogpt.engines.halo_engine import HALOEngine
 from ontogpt.engines.knowledge_engine import KnowledgeEngine
 from ontogpt.engines.mapping_engine import MappingEngine
@@ -125,15 +122,9 @@
     help="Interactive mode - rather than call the LLM API it will prompt you do this.",
 )
 model_option = click.option(
-<<<<<<< HEAD
-    "-m", "--model", help="Model name to use, e.g. openai-text-davinci-003."
-=======
     "-m",
     "--model",
     help="Model name to use, e.g. openai-text-davinci-003."
-    " The first part of this name must be the source of the model."
-    " The second part must be the model name.",
->>>>>>> cb147823
 )
 prompt_template_option = click.option(
     "--prompt-template", help="Path to a file containing the prompt."
